--- conflicted
+++ resolved
@@ -1,153 +1,147 @@
-/*
- Copyright (c) 2013, Paul Houghton and Futurice Oy
- All rights reserved.
-
- Redistribution and use in source and binary forms, with or without
- modification, are permitted provided that the following conditions are met:
- - Redistributions of source code must retain the above copyright notice, this
- list of conditions and the following disclaimer.
- - Redistributions in binary form must reproduce the above copyright notice,
- this list of conditions and the following disclaimer in the documentation
- and/or other materials provided with the distribution.
-
- THIS SOFTWARE IS PROVIDED BY THE COPYRIGHT HOLDERS AND CONTRIBUTORS "AS IS"
- AND ANY EXPRESS OR IMPLIED WARRANTIES, INCLUDING, BUT NOT LIMITED TO, THE
- IMPLIED WARRANTIES OF MERCHANTABILITY AND FITNESS FOR A PARTICULAR PURPOSE
- ARE DISCLAIMED. IN NO EVENT SHALL THE COPYRIGHT HOLDER OR CONTRIBUTORS BE
- LIABLE FOR ANY DIRECT, INDIRECT, INCIDENTAL, SPECIAL, EXEMPLARY, OR
- CONSEQUENTIAL DAMAGES (INCLUDING, BUT NOT LIMITED TO, PROCUREMENT OF
- SUBSTITUTE GOODS OR SERVICES; LOSS OF USE, DATA, OR PROFITS; OR BUSINESS
- INTERRUPTION) HOWEVER CAUSED AND ON ANY THEORY OF LIABILITY, WHETHER IN
- CONTRACT, STRICT LIABILITY, OR TORT (INCLUDING NEGLIGENCE OR OTHERWISE)
- ARISING IN ANY WAY OUT OF THE USE OF THIS SOFTWARE, EVEN IF ADVISED OF THE
- POSSIBILITY OF SUCH DAMAGE.
- */
-package org.tantalum.util;
-
-import org.tantalum.PlatformUtils;
-
-/**
- * Utility class for logging.
- *
- * @author mark voit, paul houghton
- */
-public abstract class L {
-
-//#mdebug
-<<<<<<< HEAD
-    private static final long startTime = System.currentTimeMillis();
-    public static final String CRLF = "\r\n";
-//#enddebug
-=======
-    public static final String CRLF = "\r\n";
-    private static final long startTime = System.currentTimeMillis();
-//#enddebug    
->>>>>>> e7dd35df
-
-    /**
-     * Logs an "information" message.
-     *
-     * @param tag name of the class logging this message
-     * @param message message to i
-     */
-    public static final void i(final String tag, final String message) {
-//#mdebug
-        final StringBuffer sb = getMessage(false, tag, message);
-
-        synchronized (L.class) {
-            PlatformUtils.getInstance().getLog().printMessage(sb, null);
-        }
-//#enddebug
-    }
-
-    /**
-     * Logs an error message and throwable
-     *
-     * @param tag message category
-     * @param message explanation
-     * @param t exception
-     */
-    public static final void e(final String tag, final String message, final Throwable t) {
-//#mdebug
-        final StringBuffer sb = getMessage(true, tag, message);
-        sb.append(", EXCEPTION: ");
-        sb.append(t);
-        sb.append(CRLF);
-
-        synchronized (L.class) {
-            PlatformUtils.getInstance().getLog().printMessage(sb, t);
-            if (t != null) {
-                t.printStackTrace();
-                System.err.flush();
-            }
-        }
-//#enddebug
-    }
-
-//#mdebug
-    /**
-     * Prints given string to system out.
-     *
-     * @param sb - String to print
-     * @param t - Exception or Error to print
-     */
-    protected abstract void printMessage(final StringBuffer sb, final Throwable t);
-
-    /**
-     * Get formatted message string.
-     *
-     * @param tag
-     * @return message string
-     * @return
-     */
-    private static StringBuffer getMessage(final boolean prependLineOfStars, String tag, String message) {
-        if (tag == null) {
-            tag = "<null>";
-        }
-        if (message == null) {
-            message = "<null>";
-        }
-        final long t = System.currentTimeMillis() - startTime;
-        final StringBuffer sb = new StringBuffer(20 + tag.length() + message.length());
-        final String millis = Long.toString(t % 1000);
-
-        if (prependLineOfStars) {
-            sb.append(CRLF);
-            sb.append("******");
-        }
-        sb.append(CRLF);
-        sb.append(t / 1000);
-        sb.append('.');
-        for (int i = millis.length(); i < 3; i++) {
-            sb.append('0');
-        }
-        sb.append(millis);
-        sb.append(" (");
-        String threadName = PlatformUtils.getInstance().isUIThread() ? "UI" : Thread.currentThread().getName();
-        sb.append(threadName);
-        sb.append("): ");
-        sb.append(tag);
-        sb.append(": ");
-        sb.append(message);
-
-        return sb;
-    }
-
-    /**
-     * End the debugging session, closing any necessary resources such as USB
-     * debug output connections.
-     */
-    protected abstract void close();
-
-    /**
-     * Close any open resources. This is the last action before the program
-     * calls notifyDestoryed(). This is used primarily by UsbLog to flush and
-     * finalize the outbound message queue.
-     *
-     */
-    public static void shutdown() {
-        PlatformUtils.getInstance().getLog().printMessage(new StringBuffer("Tantalum log shutdown"), null);
-        PlatformUtils.getInstance().getLog().close();
-    }
-//#enddebug
-}+/*
+ Copyright (c) 2013, Paul Houghton and Futurice Oy
+ All rights reserved.
+
+ Redistribution and use in source and binary forms, with or without
+ modification, are permitted provided that the following conditions are met:
+ - Redistributions of source code must retain the above copyright notice, this
+ list of conditions and the following disclaimer.
+ - Redistributions in binary form must reproduce the above copyright notice,
+ this list of conditions and the following disclaimer in the documentation
+ and/or other materials provided with the distribution.
+
+ THIS SOFTWARE IS PROVIDED BY THE COPYRIGHT HOLDERS AND CONTRIBUTORS "AS IS"
+ AND ANY EXPRESS OR IMPLIED WARRANTIES, INCLUDING, BUT NOT LIMITED TO, THE
+ IMPLIED WARRANTIES OF MERCHANTABILITY AND FITNESS FOR A PARTICULAR PURPOSE
+ ARE DISCLAIMED. IN NO EVENT SHALL THE COPYRIGHT HOLDER OR CONTRIBUTORS BE
+ LIABLE FOR ANY DIRECT, INDIRECT, INCIDENTAL, SPECIAL, EXEMPLARY, OR
+ CONSEQUENTIAL DAMAGES (INCLUDING, BUT NOT LIMITED TO, PROCUREMENT OF
+ SUBSTITUTE GOODS OR SERVICES; LOSS OF USE, DATA, OR PROFITS; OR BUSINESS
+ INTERRUPTION) HOWEVER CAUSED AND ON ANY THEORY OF LIABILITY, WHETHER IN
+ CONTRACT, STRICT LIABILITY, OR TORT (INCLUDING NEGLIGENCE OR OTHERWISE)
+ ARISING IN ANY WAY OUT OF THE USE OF THIS SOFTWARE, EVEN IF ADVISED OF THE
+ POSSIBILITY OF SUCH DAMAGE.
+ */
+package org.tantalum.util;
+
+import org.tantalum.PlatformUtils;
+
+/**
+ * Utility class for logging.
+ *
+ * @author mark voit, paul houghton
+ */
+public abstract class L {
+
+//#mdebug
+    public static final String CRLF = "\r\n";
+    private static final long startTime = System.currentTimeMillis();
+//#enddebug    
+
+    /**
+     * Logs an "information" message.
+     *
+     * @param tag name of the class logging this message
+     * @param message message to i
+     */
+    public static final void i(final String tag, final String message) {
+//#mdebug
+        final StringBuffer sb = getMessage(false, tag, message);
+
+        synchronized (L.class) {
+            PlatformUtils.getInstance().getLog().printMessage(sb, null);
+        }
+//#enddebug
+    }
+
+    /**
+     * Logs an error message and throwable
+     *
+     * @param tag message category
+     * @param message explanation
+     * @param t exception
+     */
+    public static final void e(final String tag, final String message, final Throwable t) {
+//#mdebug
+        final StringBuffer sb = getMessage(true, tag, message);
+        sb.append(", EXCEPTION: ");
+        sb.append(t);
+        sb.append(CRLF);
+
+        synchronized (L.class) {
+            PlatformUtils.getInstance().getLog().printMessage(sb, t);
+            if (t != null) {
+                t.printStackTrace();
+                System.err.flush();
+            }
+        }
+//#enddebug
+    }
+
+//#mdebug
+    /**
+     * Prints given string to system out.
+     *
+     * @param sb - String to print
+     * @param t - Exception or Error to print
+     */
+    protected abstract void printMessage(final StringBuffer sb, final Throwable t);
+
+    /**
+     * Get formatted message string.
+     *
+     * @param tag
+     * @return message string
+     * @return
+     */
+    private static StringBuffer getMessage(final boolean prependLineOfStars, String tag, String message) {
+        if (tag == null) {
+            tag = "<null>";
+        }
+        if (message == null) {
+            message = "<null>";
+        }
+        final long t = System.currentTimeMillis() - startTime;
+        final StringBuffer sb = new StringBuffer(20 + tag.length() + message.length());
+        final String millis = Long.toString(t % 1000);
+
+        if (prependLineOfStars) {
+            sb.append(CRLF);
+            sb.append("******");
+        }
+        sb.append(CRLF);
+        sb.append(t / 1000);
+        sb.append('.');
+        for (int i = millis.length(); i < 3; i++) {
+            sb.append('0');
+        }
+        sb.append(millis);
+        sb.append(" (");
+        String threadName = PlatformUtils.getInstance().isUIThread() ? "UI" : Thread.currentThread().getName();
+        sb.append(threadName);
+        sb.append("): ");
+        sb.append(tag);
+        sb.append(": ");
+        sb.append(message);
+
+        return sb;
+    }
+
+    /**
+     * End the debugging session, closing any necessary resources such as USB
+     * debug output connections.
+     */
+    protected abstract void close();
+
+    /**
+     * Close any open resources. This is the last action before the program
+     * calls notifyDestoryed(). This is used primarily by UsbLog to flush and
+     * finalize the outbound message queue.
+     *
+     */
+    public static void shutdown() {
+        PlatformUtils.getInstance().getLog().printMessage(new StringBuffer("Tantalum log shutdown"), null);
+        PlatformUtils.getInstance().getLog().close();
+    }
+//#enddebug
+}