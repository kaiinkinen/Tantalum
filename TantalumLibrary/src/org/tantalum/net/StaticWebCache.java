/*
 Copyright (c) 2013, Paul Houghton and Futurice Oy
 All rights reserved.

 Redistribution and use in source and binary forms, with or without
 modification, are permitted provided that the following conditions are met:
 - Redistributions of source code must retain the above copyright notice, this
 list of conditions and the following disclaimer.
 - Redistributions in binary form must reproduce the above copyright notice,
 this list of conditions and the following disclaimer in the documentation
 and/or other materials provided with the distribution.

 THIS SOFTWARE IS PROVIDED BY THE COPYRIGHT HOLDERS AND CONTRIBUTORS "AS IS"
 AND ANY EXPRESS OR IMPLIED WARRANTIES, INCLUDING, BUT NOT LIMITED TO, THE
 IMPLIED WARRANTIES OF MERCHANTABILITY AND FITNESS FOR A PARTICULAR PURPOSE
 ARE DISCLAIMED. IN NO EVENT SHALL THE COPYRIGHT HOLDER OR CONTRIBUTORS BE
 LIABLE FOR ANY DIRECT, INDIRECT, INCIDENTAL, SPECIAL, EXEMPLARY, OR
 CONSEQUENTIAL DAMAGES (INCLUDING, BUT NOT LIMITED TO, PROCUREMENT OF
 SUBSTITUTE GOODS OR SERVICES; LOSS OF USE, DATA, OR PROFITS; OR BUSINESS
 INTERRUPTION) HOWEVER CAUSED AND ON ANY THEORY OF LIABILITY, WHETHER IN
 CONTRACT, STRICT LIABILITY, OR TORT (INCLUDING NEGLIGENCE OR OTHERWISE)
 ARISING IN ANY WAY OUT OF THE USE OF THIS SOFTWARE, EVEN IF ADVISED OF THE
 POSSIBILITY OF SUCH DAMAGE.
 */
package org.tantalum.net;

import java.util.Hashtable;
import org.tantalum.Task;
import org.tantalum.storage.DataTypeHandler;
import org.tantalum.storage.FlashDatabaseException;
import org.tantalum.storage.StaticCache;
import org.tantalum.util.L;

/**
 * A cache of remote http contents backed by local flash memory storage
 *
 * @author tsaa
 */
public final class StaticWebCache extends StaticCache {

    /**
     * An object which creates HttpGetter or a subclass such as HttpPutter each
     * time a web cache needs to fill after a local cache miss.
     *
     * If you override this class, you can create your own replacement which
     * handles cookies, security, server response validation and other custom
     * issues for getting data from a specific HTTP server. For example, if you
     * need to check what you get from the server before deciding it is a valid
     * response and caching it locally, you should provide a custom
     * implementation.
     */
    public static final HttpTaskFactory DEFAULT_HTTP_GETTER_FACTORY = new HttpTaskFactory();
    private final HttpTaskFactory httpTaskFactory;
    /**
     * Get from the local cache only- do not request from a web server
     */
    public static final int GET_LOCAL = 0;
    /**
     * Get from the local cache if available, otherwise GET from a web server
     */
    public static final int GET_ANYWHERE = 1;
    /**
     * GET from the web, overriding and replacing any value currently stored in
     * the local cache
     */
    public static final int GET_WEB = 2;

    /**
     * Get existing or create a new local cache of a web service.
     *
     * This uses the default
     * <code>StaticWebCache.HttpTaskFactory</code> is to perform HTTP GET or
     * HTTP PUT with no cookies and minimal validation of the server responses.
     * You can change this by providing your own custom override of this class.
     * A common need for this changing this default behavior is if the HTTP
     * server you are caching does not return an HTTP header error code but
     * rather gives an unexpected response body that you need to watch for
     * before deciding to cache the response.
     *
     * @param priority
     * @param cacheType
     * @param handler
     * @return
     */
    public static synchronized StaticWebCache getWebCache(final char priority, final int cacheType, final DataTypeHandler handler) {
        try {
            return (StaticWebCache) getWebCache(priority, cacheType, handler, DEFAULT_HTTP_GETTER_FACTORY);
        } catch (Exception e) {
            //#debug
            L.e("Can not create StaticWebCache", "" + priority, e);
            return null;
        }
    }

    /**
     * Get existing or create a new local cache of a web service.
     *
     * @param priority - must be unique in your application. Lower numbers or
     * letters are garbage collected first when flash storage runs out.
     * @param handler - an object for converting from the byte[] format returned
     * by the web server or stored in local flash memory into Object form. The
     * most common handlers use cases return something like a String, JSONModel,
     * XMLModel or Image.
     * @param httpTaskFactory - A custom override of
     * <code>StaticWebCache.HttpTaskFactory</code>. A common need for this is
     * changing this default data validation behavior behavior if the HTTP
     * server you are caching does not return an HTTP header error code but
     * rather gives an unexpected response body that you need to watch for
     * before deciding to cache the response.
     *
     * @param priority
     * @param handler
     * @param httpTaskFactory
     * @return
     * @throws FlashDatabaseException
     */
    public static synchronized StaticWebCache getWebCache(final char priority, final int cacheType, final DataTypeHandler handler, final HttpTaskFactory httpTaskFactory) throws FlashDatabaseException {
        StaticWebCache c = (StaticWebCache) getExistingCache(priority, handler, httpTaskFactory, StaticWebCache.class);

        if (c == null) {
            c = new StaticWebCache(priority, cacheType, handler, httpTaskFactory);
            caches.addElement(c);
        }

        return c;
    }

    /**
     * Create a persistent flash memory cache, and provide your own class for
     * creating the HttpGetter or HttpPoster that will be used to getAsync
     * cache-miss items from the web.
     *
     * @param priority
     * @param cacheType
     * @param handler
     * @param httpTaskFactory
     * @throws DigestException
     * @throws UnsupportedEncodingException
     */
    /**
     *
     * @param priority
     * @param cacheType
     * @param handler
     * @param httpTaskFactory
     * @throws FlashDatabaseException
     */
    private StaticWebCache(final char priority, final int cacheType, final DataTypeHandler handler, final HttpTaskFactory httpTaskFactory) throws FlashDatabaseException {
        super(priority, cacheType, handler);

        this.httpTaskFactory = httpTaskFactory;
    }

    /**
     * HTTP GET from the URL specified by key
     *
     * @param key
     * @param priority
     * @param getType
     * @param chainedTask
     * @return
     */
    public Task getAsync(final String key, final int priority, final int getType, final Task chainedTask) {
        return getAsync(key, null, priority, getType, chainedTask);
    }

    /**
     * Retrieve one item from the cache using the method specified in the
     * getType parameter. The call returns immediately, is executed concurrently
     * on a worker thread, and code in the Task will be executed automatically
     * on a Worker and optionally also the UI thread after the getAsync
     * operation completes.
     *
     * Normal use case is to specify the method StaticWebCache.GET_ANYWHERE.
     * This attempts getAsync in the following order:
     *
     * 1. RAM if available: Task return is fast but still asynchronous
     *
     * 2. Local flash storage (RMS or database depending on the platform) if
     * available: may take several milliseconds, or longer if the Worker task
     * queue is long and you do not specify high priority.
     *
     * 3. web: may take several seconds for a HTTP response which is then cached
     * locally automatically.
     *
     * The getAsync() call returns immediately, is executed concurrently on a
     * worker thread, and code in the Task will be executed automatically on a
     * Worker and optionally also the UI thread if UITask after the getAsync
     * operation completes.
     *
     * @param key - The web service location to HTTP_GET the cacheable data
     * @param postMessage - HTTP POST will be used if this value is non-null,
     * otherwise HTTP GET is used
     * @param priority - note that HIGH_PRIORITY requests will be automatically
     * bumped into FASTLINE_PRIORITY unless it is a GET_WEB operation.
     * @param getType * * * * *
     * - <code>StaticWebCache.GET_ANYWHERE</code>, <code>StaticWebCache.GET_WEB</code>
     * or <code>StaticWebCache.GET_LOCAL</code>
     * @param chainedTask - your <code>Task</code> which is given the data
     * returned and executed after the getAsync operation.
     *
     * @return a new Task containing the result
     */
    public Task getAsync(final String key, final byte[] postMessage, int priority, final int getType, final Task chainedTask) {
        if (key == null) {
            throw new IllegalArgumentException("Can not getAsync() with null key");
        }

        final Task getTask;

        //#debug
        L.i("StaticWebCache getType=" + getType + " : " + chainedTask, "key=" + key);
        switch (getType) {
            case GET_LOCAL:
                //#debug
                L.i("GET_LOCAL", key);
                getTask = new StaticCache.GetLocalTask(key, priority);
                if (priority == Task.HIGH_PRIORITY) {
                    priority = Task.FASTLANE_PRIORITY;
                }
                break;

            case GET_ANYWHERE:
                //#debug
                L.i("GET_ANYWHERE", key);
                getTask = new StaticWebCache.GetAnywhereTask(key, priority, postMessage);
                if (priority == Task.HIGH_PRIORITY) {
                    priority = Task.FASTLANE_PRIORITY;
                }
                break;

            case GET_WEB:
                //#debug
                L.i("GET_WEB", key);
                getTask = getWebAsync(key, priority, postMessage);
                if (priority == Task.FASTLANE_PRIORITY) {
                    priority = Task.HIGH_PRIORITY;
                }
                break;

            default:
                throw new IllegalArgumentException("StaticWebCache get type not supported: " + getType);
        }
        getTask.chain(chainedTask);
        getTask.fork(priority);

        return getTask;
    }

    /**
     * Retrieve the object from WEB if it is not already cached locally.
     *
     * @param key
     * @throws FlashDatabaseException
     */
    public void prefetch(final String key) throws FlashDatabaseException {
        if (synchronousRAMCacheGet(key) == null) {
            (new Task() {
                public Object exec(final Object in) {
                    try {
                        getAsync(key, Task.IDLE_PRIORITY, StaticWebCache.GET_ANYWHERE, null);
                    } catch (Exception e) {
                        //#debug
                        L.e("Can not prefetch", key, e);
                    }

                    return in;
                }
            }).fork(Task.IDLE_PRIORITY);
        }
    }

    /**
     * This Task performs a StaticWebCache.GET_ANYWHERE operation on a Worker
     * thread in the background.
     *
     * For convenience, you normally call StaticWebCache.getAsync(String url,
     * int priority, int getType, Task task) where getType is
     * StaticWebCache.GET_ANYWHERE and task is some operation you supply which
     * you would like to act on the result of the getAsync(). You can, if you
     * prefer, invoke this class directly to tailor how it operates or set
     * parameters.
     *
     * The pattern for synchronous use when on a background Worker thread is:
     * <pre><code>
     * Object out = new GetAnywhereTask(url).get();
     * </code></pre>
     *
     * The pattern for asynchronous use from the UI thread is:
     * <pre><code>
     * UITask uiTask = new UITask() {
     *    protected Object exec(final Object in) {
     *       Object out = in;
     *       // Do something on the Worker thread with the fetched data
     *       return out;
     *    }
     *
     *    protected void onCanceled() {
     *        // Do something on the UI thread if the Task is cancel()ed or there is an error (usually HTTP error)
     *    }
     *
     *    protected void onPostExecute(Object result) {
     *       // Do something on the UI Thread with the result from exec() above
     *    }
     * };
     *
     * Task getTask = new GetAnywhereTask(String url);
     * getTask.chain(uiTask);
     * getTask.fork();
     * </code></pre>
     */
    private class GetAnywhereTask extends Task {

        final int priority;
        final byte[] postMessage;

        /**
         * Create a chainable task where key will be provided as the output from
         * the previous step in the chain.
         *
         * @param priority
         * @param postMessage
         */
        public GetAnywhereTask(final int priority, final byte[] postMessage) {
            super();

            this.postMessage = postMessage;
            this.priority = priority;
        }

        /**
         * Create a
         * <code>StaticWebCache.GET_ANYWHERE</code> actor which will execute on
         * the
         * <code>Worker</code> thread. This already knows the URL, so does not
         * need to be
         * <code>chain()</code>ed to another
         * <code>Task</code> to operate properly.
         *
         * For most purposes, it is easier to use the convenience method
         * <code>StaticWebCache.getAsync()</code> to chain your Task after the
         * getAsync operation before
         * <code>fork()</code>ing the Task for background execution.
         *
         * If you chain to a GetAnywhereTask, be aware that the output is either
         * the use form (POJO if the value was found in local cache) or a
         * <code>Task</code> that has been forked for you to get the result from
         * the web.
         *
         * @param key
         * @param priority
         * @param postMessage
         */
        public GetAnywhereTask(final String key, final int priority, final byte[] postMessage) {
            super(key);

            this.postMessage = postMessage;
            this.priority = priority;
        }

        protected Object exec(final Object in) {
            Object out = null;

            if (in == null || !(in instanceof String)) {
                //#debug
                L.i("ERROR", "StaticWebCache.GetAnywhereTask must receive a String url, but got " + (in == null ? "null" : in.toString()));
                cancel(false, "StaticWebCache.getAnywhereTask got bad input: " + in);
            } else {
                //#debug
                L.i("Async StaticCache.GET_ANYWHERE get", (String) in);
                try {
                    out = synchronousGet((String) in);
                    if (out == null) {
                        //#debug
                        L.i("StaticWebCache: not found locally, get from the web", (String) in);
                        chain(getWebAsync((String) in, Task.HIGH_PRIORITY, postMessage));
                    }
                } catch (FlashDatabaseException e) {
                    //#debug
                    L.e("Can not get from StaticWebCache", (String) in, e);
                }
            }
            //#mdebug
            String inDebug = null;
            String outDebug = null;

            if (in != null) {
                inDebug = in.toString();
            }
            if (out != null) {
                outDebug = out.toString();
            }
            L.i("End GetAnywhereTask " + inDebug, outDebug);
            //#enddebug

            return out;
        }
    }

    /**
     * Fetch from the url and validate the response.
     * 
     * @param url
     * @param priority
     * @param postMessage
     * @return the HttpGetter task
     */
    private Task getWebAsync(final String url, final int priority, final byte[] postMessage) {
        final HttpGetter httpGetter = httpTaskFactory.getHttpTask(url, postMessage);

        //#debug
        L.i("StaticWebCache.HttpTaskFactory returned", httpGetter.toString());

        final Task validationTask = new Task() {
            protected Object exec(final Object in) {
                Object out = null;
                if (!httpTaskFactory.validateHttpResponse(httpGetter.getResponseCode(), httpGetter.getResponseHeaders(), (byte[]) in)) {
                    //#debug
                    L.i("staticwebcache task factory rejected server response", httpGetter.toString());
                    cancel(false, "StaticWebCache.GetWebTask failed HttpTaskFactory validation: " + url);
                } else {
                    try {
                        out = putAsync(url, (byte[]) in); // Convert to use form
                    } catch (FlashDatabaseException e) {
                        //#debug
                        L.e("Can not set result after staticwebcache http get", httpGetter.toString(), e);
                        cancel(false, "Can not set result after staticwebcache http get: " + httpGetter.toString() + " : " + e);
                    }
                }
<<<<<<< HEAD

                return out;
=======
            } catch (Exception e) {
                //#debug
                L.e("Can not async StaticCache web get", "" + in, e);
                cancel(false, "Exception in StaticWebCache.GetWebTask - " + in + " : " + e);
>>>>>>> e2d43e4a
            }
        };
        httpGetter.chain(validationTask);

        return httpGetter.fork(priority);
    }

    /**
     * If you override this default implementation, you can add custom header
     * parameters to the HTTP request and act on custom header fields such as
     * cookies in the HTTP response.
     *
     * If your override returns null, that is an indication that the HTTP GET is
     * obsolete and no longer desired by the application.
     */
    public static class HttpTaskFactory {

        /**
         * Get an HTTP task, possibly with modified headers. Although this is
         * usually an HttpGetter, in could be an HttpPoster.
         *
         * You can override this method to customize it. If you return null,
         * then that will trigger the StaticWebCache async get Task and any
         * chained operations to cancel.
         *
         * @param key
         * @param postMessage
         * @return
         */
        public HttpGetter getHttpTask(final String key, final byte[] postMessage) {
            if (key == null) {
                throw new IllegalArgumentException("HttpTaskFactory was asked to make an HttpGetter for a null url");
            }
            if (postMessage == null) {
                //#debug
                L.i("StaticWebCache.HttpTaskFactory is generating a new HttpGetter", key);
                return new HttpGetter(key);
            } else {
                final HttpPoster poster = new HttpPoster(key);
                poster.setPostData(postMessage);

                return poster;
            }
        }

        /**
         * Validate the server response.
         *
         * This is also where you can check, store and otherwise process cookies
         * and custom security tags from the server.
         *
         * @param responseCode
         * @param headers
         * @param bytesReceived
         * @return false to cancel() the HTTP operation
         */
        public boolean validateHttpResponse(final int responseCode, final Hashtable headers, final byte[] bytesReceived) {
            if (responseCode >= HttpGetter.HTTP_500_INTERNAL_SERVER_ERROR) {
                //#debug
                L.i(this.getClass().getName(), "Invalid response code " + responseCode + " received");
                return false; // TODO: Should we throw an exception?
            } else if (responseCode >= HttpGetter.HTTP_400_BAD_REQUEST) {
                return false;
            } else if (responseCode >= HttpGetter.HTTP_300_MULTIPLE_CHOICES) {
                // Redirect. Still valid?
                return true;
            }

            return true;
        }
    }

    /**
     * Analyze if this cache is the same one that would be returned by a call to
     * StaticWebCache.getCache() with the same parameters
     *
     * @param priority
     * @param handler
     * @param taskFactory
     * @return
     */
    protected boolean equals(final char priority, final DataTypeHandler handler, final Object taskFactory) {
        return this.priority == priority && this.handler.equals(handler) && this.httpTaskFactory.equals(taskFactory);
    }
}<|MERGE_RESOLUTION|>--- conflicted
+++ resolved
@@ -1,523 +1,527 @@
-/*
- Copyright (c) 2013, Paul Houghton and Futurice Oy
- All rights reserved.
-
- Redistribution and use in source and binary forms, with or without
- modification, are permitted provided that the following conditions are met:
- - Redistributions of source code must retain the above copyright notice, this
- list of conditions and the following disclaimer.
- - Redistributions in binary form must reproduce the above copyright notice,
- this list of conditions and the following disclaimer in the documentation
- and/or other materials provided with the distribution.
-
- THIS SOFTWARE IS PROVIDED BY THE COPYRIGHT HOLDERS AND CONTRIBUTORS "AS IS"
- AND ANY EXPRESS OR IMPLIED WARRANTIES, INCLUDING, BUT NOT LIMITED TO, THE
- IMPLIED WARRANTIES OF MERCHANTABILITY AND FITNESS FOR A PARTICULAR PURPOSE
- ARE DISCLAIMED. IN NO EVENT SHALL THE COPYRIGHT HOLDER OR CONTRIBUTORS BE
- LIABLE FOR ANY DIRECT, INDIRECT, INCIDENTAL, SPECIAL, EXEMPLARY, OR
- CONSEQUENTIAL DAMAGES (INCLUDING, BUT NOT LIMITED TO, PROCUREMENT OF
- SUBSTITUTE GOODS OR SERVICES; LOSS OF USE, DATA, OR PROFITS; OR BUSINESS
- INTERRUPTION) HOWEVER CAUSED AND ON ANY THEORY OF LIABILITY, WHETHER IN
- CONTRACT, STRICT LIABILITY, OR TORT (INCLUDING NEGLIGENCE OR OTHERWISE)
- ARISING IN ANY WAY OUT OF THE USE OF THIS SOFTWARE, EVEN IF ADVISED OF THE
- POSSIBILITY OF SUCH DAMAGE.
- */
-package org.tantalum.net;
-
-import java.util.Hashtable;
-import org.tantalum.Task;
-import org.tantalum.storage.DataTypeHandler;
-import org.tantalum.storage.FlashDatabaseException;
-import org.tantalum.storage.StaticCache;
-import org.tantalum.util.L;
-
-/**
- * A cache of remote http contents backed by local flash memory storage
- *
- * @author tsaa
- */
-public final class StaticWebCache extends StaticCache {
-
-    /**
-     * An object which creates HttpGetter or a subclass such as HttpPutter each
-     * time a web cache needs to fill after a local cache miss.
-     *
-     * If you override this class, you can create your own replacement which
-     * handles cookies, security, server response validation and other custom
-     * issues for getting data from a specific HTTP server. For example, if you
-     * need to check what you get from the server before deciding it is a valid
-     * response and caching it locally, you should provide a custom
-     * implementation.
-     */
-    public static final HttpTaskFactory DEFAULT_HTTP_GETTER_FACTORY = new HttpTaskFactory();
-    private final HttpTaskFactory httpTaskFactory;
-    /**
-     * Get from the local cache only- do not request from a web server
-     */
-    public static final int GET_LOCAL = 0;
-    /**
-     * Get from the local cache if available, otherwise GET from a web server
-     */
-    public static final int GET_ANYWHERE = 1;
-    /**
-     * GET from the web, overriding and replacing any value currently stored in
-     * the local cache
-     */
-    public static final int GET_WEB = 2;
-
-    /**
-     * Get existing or create a new local cache of a web service.
-     *
-     * This uses the default
-     * <code>StaticWebCache.HttpTaskFactory</code> is to perform HTTP GET or
-     * HTTP PUT with no cookies and minimal validation of the server responses.
-     * You can change this by providing your own custom override of this class.
-     * A common need for this changing this default behavior is if the HTTP
-     * server you are caching does not return an HTTP header error code but
-     * rather gives an unexpected response body that you need to watch for
-     * before deciding to cache the response.
-     *
-     * @param priority
-     * @param cacheType
-     * @param handler
-     * @return
-     */
-    public static synchronized StaticWebCache getWebCache(final char priority, final int cacheType, final DataTypeHandler handler) {
-        try {
-            return (StaticWebCache) getWebCache(priority, cacheType, handler, DEFAULT_HTTP_GETTER_FACTORY);
-        } catch (Exception e) {
-            //#debug
-            L.e("Can not create StaticWebCache", "" + priority, e);
-            return null;
-        }
-    }
-
-    /**
-     * Get existing or create a new local cache of a web service.
-     *
-     * @param priority - must be unique in your application. Lower numbers or
-     * letters are garbage collected first when flash storage runs out.
-     * @param handler - an object for converting from the byte[] format returned
-     * by the web server or stored in local flash memory into Object form. The
-     * most common handlers use cases return something like a String, JSONModel,
-     * XMLModel or Image.
-     * @param httpTaskFactory - A custom override of
-     * <code>StaticWebCache.HttpTaskFactory</code>. A common need for this is
-     * changing this default data validation behavior behavior if the HTTP
-     * server you are caching does not return an HTTP header error code but
-     * rather gives an unexpected response body that you need to watch for
-     * before deciding to cache the response.
-     *
-     * @param priority
-     * @param handler
-     * @param httpTaskFactory
-     * @return
-     * @throws FlashDatabaseException
-     */
-    public static synchronized StaticWebCache getWebCache(final char priority, final int cacheType, final DataTypeHandler handler, final HttpTaskFactory httpTaskFactory) throws FlashDatabaseException {
-        StaticWebCache c = (StaticWebCache) getExistingCache(priority, handler, httpTaskFactory, StaticWebCache.class);
-
-        if (c == null) {
-            c = new StaticWebCache(priority, cacheType, handler, httpTaskFactory);
-            caches.addElement(c);
-        }
-
-        return c;
-    }
-
-    /**
-     * Create a persistent flash memory cache, and provide your own class for
-     * creating the HttpGetter or HttpPoster that will be used to getAsync
-     * cache-miss items from the web.
-     *
-     * @param priority
-     * @param cacheType
-     * @param handler
-     * @param httpTaskFactory
-     * @throws DigestException
-     * @throws UnsupportedEncodingException
-     */
-    /**
-     *
-     * @param priority
-     * @param cacheType
-     * @param handler
-     * @param httpTaskFactory
-     * @throws FlashDatabaseException
-     */
-    private StaticWebCache(final char priority, final int cacheType, final DataTypeHandler handler, final HttpTaskFactory httpTaskFactory) throws FlashDatabaseException {
-        super(priority, cacheType, handler);
-
-        this.httpTaskFactory = httpTaskFactory;
-    }
-
-    /**
-     * HTTP GET from the URL specified by key
-     *
-     * @param key
-     * @param priority
-     * @param getType
-     * @param chainedTask
-     * @return
-     */
-    public Task getAsync(final String key, final int priority, final int getType, final Task chainedTask) {
-        return getAsync(key, null, priority, getType, chainedTask);
-    }
-
-    /**
-     * Retrieve one item from the cache using the method specified in the
-     * getType parameter. The call returns immediately, is executed concurrently
-     * on a worker thread, and code in the Task will be executed automatically
-     * on a Worker and optionally also the UI thread after the getAsync
-     * operation completes.
-     *
-     * Normal use case is to specify the method StaticWebCache.GET_ANYWHERE.
-     * This attempts getAsync in the following order:
-     *
-     * 1. RAM if available: Task return is fast but still asynchronous
-     *
-     * 2. Local flash storage (RMS or database depending on the platform) if
-     * available: may take several milliseconds, or longer if the Worker task
-     * queue is long and you do not specify high priority.
-     *
-     * 3. web: may take several seconds for a HTTP response which is then cached
-     * locally automatically.
-     *
-     * The getAsync() call returns immediately, is executed concurrently on a
-     * worker thread, and code in the Task will be executed automatically on a
-     * Worker and optionally also the UI thread if UITask after the getAsync
-     * operation completes.
-     *
-     * @param key - The web service location to HTTP_GET the cacheable data
-     * @param postMessage - HTTP POST will be used if this value is non-null,
-     * otherwise HTTP GET is used
-     * @param priority - note that HIGH_PRIORITY requests will be automatically
-     * bumped into FASTLINE_PRIORITY unless it is a GET_WEB operation.
-     * @param getType * * * * *
-     * - <code>StaticWebCache.GET_ANYWHERE</code>, <code>StaticWebCache.GET_WEB</code>
-     * or <code>StaticWebCache.GET_LOCAL</code>
-     * @param chainedTask - your <code>Task</code> which is given the data
-     * returned and executed after the getAsync operation.
-     *
-     * @return a new Task containing the result
-     */
-    public Task getAsync(final String key, final byte[] postMessage, int priority, final int getType, final Task chainedTask) {
-        if (key == null) {
-            throw new IllegalArgumentException("Can not getAsync() with null key");
-        }
-
-        final Task getTask;
-
-        //#debug
-        L.i("StaticWebCache getType=" + getType + " : " + chainedTask, "key=" + key);
-        switch (getType) {
-            case GET_LOCAL:
-                //#debug
-                L.i("GET_LOCAL", key);
-                getTask = new StaticCache.GetLocalTask(key, priority);
-                if (priority == Task.HIGH_PRIORITY) {
-                    priority = Task.FASTLANE_PRIORITY;
-                }
-                break;
-
-            case GET_ANYWHERE:
-                //#debug
-                L.i("GET_ANYWHERE", key);
-                getTask = new StaticWebCache.GetAnywhereTask(key, priority, postMessage);
-                if (priority == Task.HIGH_PRIORITY) {
-                    priority = Task.FASTLANE_PRIORITY;
-                }
-                break;
-
-            case GET_WEB:
-                //#debug
-                L.i("GET_WEB", key);
-                getTask = getWebAsync(key, priority, postMessage);
-                if (priority == Task.FASTLANE_PRIORITY) {
-                    priority = Task.HIGH_PRIORITY;
-                }
-                break;
-
-            default:
-                throw new IllegalArgumentException("StaticWebCache get type not supported: " + getType);
-        }
-        getTask.chain(chainedTask);
-        getTask.fork(priority);
-
-        return getTask;
-    }
-
-    /**
-     * Retrieve the object from WEB if it is not already cached locally.
-     *
-     * @param key
-     * @throws FlashDatabaseException
-     */
-    public void prefetch(final String key) throws FlashDatabaseException {
-        if (synchronousRAMCacheGet(key) == null) {
-            (new Task() {
-                public Object exec(final Object in) {
-                    try {
-                        getAsync(key, Task.IDLE_PRIORITY, StaticWebCache.GET_ANYWHERE, null);
-                    } catch (Exception e) {
-                        //#debug
-                        L.e("Can not prefetch", key, e);
-                    }
-
-                    return in;
-                }
-            }).fork(Task.IDLE_PRIORITY);
-        }
-    }
-
-    /**
-     * This Task performs a StaticWebCache.GET_ANYWHERE operation on a Worker
-     * thread in the background.
-     *
-     * For convenience, you normally call StaticWebCache.getAsync(String url,
-     * int priority, int getType, Task task) where getType is
-     * StaticWebCache.GET_ANYWHERE and task is some operation you supply which
-     * you would like to act on the result of the getAsync(). You can, if you
-     * prefer, invoke this class directly to tailor how it operates or set
-     * parameters.
-     *
-     * The pattern for synchronous use when on a background Worker thread is:
-     * <pre><code>
-     * Object out = new GetAnywhereTask(url).get();
-     * </code></pre>
-     *
-     * The pattern for asynchronous use from the UI thread is:
-     * <pre><code>
-     * UITask uiTask = new UITask() {
-     *    protected Object exec(final Object in) {
-     *       Object out = in;
-     *       // Do something on the Worker thread with the fetched data
-     *       return out;
-     *    }
-     *
-     *    protected void onCanceled() {
-     *        // Do something on the UI thread if the Task is cancel()ed or there is an error (usually HTTP error)
-     *    }
-     *
-     *    protected void onPostExecute(Object result) {
-     *       // Do something on the UI Thread with the result from exec() above
-     *    }
-     * };
-     *
-     * Task getTask = new GetAnywhereTask(String url);
-     * getTask.chain(uiTask);
-     * getTask.fork();
-     * </code></pre>
-     */
-    private class GetAnywhereTask extends Task {
-
-        final int priority;
-        final byte[] postMessage;
-
-        /**
-         * Create a chainable task where key will be provided as the output from
-         * the previous step in the chain.
-         *
-         * @param priority
-         * @param postMessage
-         */
-        public GetAnywhereTask(final int priority, final byte[] postMessage) {
-            super();
-
-            this.postMessage = postMessage;
-            this.priority = priority;
-        }
-
-        /**
-         * Create a
-         * <code>StaticWebCache.GET_ANYWHERE</code> actor which will execute on
-         * the
-         * <code>Worker</code> thread. This already knows the URL, so does not
-         * need to be
-         * <code>chain()</code>ed to another
-         * <code>Task</code> to operate properly.
-         *
-         * For most purposes, it is easier to use the convenience method
-         * <code>StaticWebCache.getAsync()</code> to chain your Task after the
-         * getAsync operation before
-         * <code>fork()</code>ing the Task for background execution.
-         *
-         * If you chain to a GetAnywhereTask, be aware that the output is either
-         * the use form (POJO if the value was found in local cache) or a
-         * <code>Task</code> that has been forked for you to get the result from
-         * the web.
-         *
-         * @param key
-         * @param priority
-         * @param postMessage
-         */
-        public GetAnywhereTask(final String key, final int priority, final byte[] postMessage) {
-            super(key);
-
-            this.postMessage = postMessage;
-            this.priority = priority;
-        }
-
-        protected Object exec(final Object in) {
-            Object out = null;
-
-            if (in == null || !(in instanceof String)) {
-                //#debug
-                L.i("ERROR", "StaticWebCache.GetAnywhereTask must receive a String url, but got " + (in == null ? "null" : in.toString()));
-                cancel(false, "StaticWebCache.getAnywhereTask got bad input: " + in);
-            } else {
-                //#debug
-                L.i("Async StaticCache.GET_ANYWHERE get", (String) in);
-                try {
-                    out = synchronousGet((String) in);
-                    if (out == null) {
-                        //#debug
-                        L.i("StaticWebCache: not found locally, get from the web", (String) in);
-                        chain(getWebAsync((String) in, Task.HIGH_PRIORITY, postMessage));
-                    }
-                } catch (FlashDatabaseException e) {
-                    //#debug
-                    L.e("Can not get from StaticWebCache", (String) in, e);
-                }
-            }
-            //#mdebug
-            String inDebug = null;
-            String outDebug = null;
-
-            if (in != null) {
-                inDebug = in.toString();
-            }
-            if (out != null) {
-                outDebug = out.toString();
-            }
-            L.i("End GetAnywhereTask " + inDebug, outDebug);
-            //#enddebug
-
-            return out;
-        }
-    }
-
-    /**
-     * Fetch from the url and validate the response.
-     * 
-     * @param url
-     * @param priority
-     * @param postMessage
-     * @return the HttpGetter task
-     */
-    private Task getWebAsync(final String url, final int priority, final byte[] postMessage) {
-        final HttpGetter httpGetter = httpTaskFactory.getHttpTask(url, postMessage);
-
-        //#debug
-        L.i("StaticWebCache.HttpTaskFactory returned", httpGetter.toString());
-
-        final Task validationTask = new Task() {
-            protected Object exec(final Object in) {
-                Object out = null;
-                if (!httpTaskFactory.validateHttpResponse(httpGetter.getResponseCode(), httpGetter.getResponseHeaders(), (byte[]) in)) {
-                    //#debug
-                    L.i("staticwebcache task factory rejected server response", httpGetter.toString());
-                    cancel(false, "StaticWebCache.GetWebTask failed HttpTaskFactory validation: " + url);
-                } else {
-                    try {
-                        out = putAsync(url, (byte[]) in); // Convert to use form
-                    } catch (FlashDatabaseException e) {
-                        //#debug
-                        L.e("Can not set result after staticwebcache http get", httpGetter.toString(), e);
-                        cancel(false, "Can not set result after staticwebcache http get: " + httpGetter.toString() + " : " + e);
-                    }
-                }
-<<<<<<< HEAD
-
-                return out;
-=======
-            } catch (Exception e) {
-                //#debug
-                L.e("Can not async StaticCache web get", "" + in, e);
-                cancel(false, "Exception in StaticWebCache.GetWebTask - " + in + " : " + e);
->>>>>>> e2d43e4a
-            }
-        };
-        httpGetter.chain(validationTask);
-
-        return httpGetter.fork(priority);
-    }
-
-    /**
-     * If you override this default implementation, you can add custom header
-     * parameters to the HTTP request and act on custom header fields such as
-     * cookies in the HTTP response.
-     *
-     * If your override returns null, that is an indication that the HTTP GET is
-     * obsolete and no longer desired by the application.
-     */
-    public static class HttpTaskFactory {
-
-        /**
-         * Get an HTTP task, possibly with modified headers. Although this is
-         * usually an HttpGetter, in could be an HttpPoster.
-         *
-         * You can override this method to customize it. If you return null,
-         * then that will trigger the StaticWebCache async get Task and any
-         * chained operations to cancel.
-         *
-         * @param key
-         * @param postMessage
-         * @return
-         */
-        public HttpGetter getHttpTask(final String key, final byte[] postMessage) {
-            if (key == null) {
-                throw new IllegalArgumentException("HttpTaskFactory was asked to make an HttpGetter for a null url");
-            }
-            if (postMessage == null) {
-                //#debug
-                L.i("StaticWebCache.HttpTaskFactory is generating a new HttpGetter", key);
-                return new HttpGetter(key);
-            } else {
-                final HttpPoster poster = new HttpPoster(key);
-                poster.setPostData(postMessage);
-
-                return poster;
-            }
-        }
-
-        /**
-         * Validate the server response.
-         *
-         * This is also where you can check, store and otherwise process cookies
-         * and custom security tags from the server.
-         *
-         * @param responseCode
-         * @param headers
-         * @param bytesReceived
-         * @return false to cancel() the HTTP operation
-         */
-        public boolean validateHttpResponse(final int responseCode, final Hashtable headers, final byte[] bytesReceived) {
-            if (responseCode >= HttpGetter.HTTP_500_INTERNAL_SERVER_ERROR) {
-                //#debug
-                L.i(this.getClass().getName(), "Invalid response code " + responseCode + " received");
-                return false; // TODO: Should we throw an exception?
-            } else if (responseCode >= HttpGetter.HTTP_400_BAD_REQUEST) {
-                return false;
-            } else if (responseCode >= HttpGetter.HTTP_300_MULTIPLE_CHOICES) {
-                // Redirect. Still valid?
-                return true;
-            }
-
-            return true;
-        }
-    }
-
-    /**
-     * Analyze if this cache is the same one that would be returned by a call to
-     * StaticWebCache.getCache() with the same parameters
-     *
-     * @param priority
-     * @param handler
-     * @param taskFactory
-     * @return
-     */
-    protected boolean equals(final char priority, final DataTypeHandler handler, final Object taskFactory) {
-        return this.priority == priority && this.handler.equals(handler) && this.httpTaskFactory.equals(taskFactory);
-    }
+/*
+ Copyright (c) 2013, Paul Houghton and Futurice Oy
+ All rights reserved.
+
+ Redistribution and use in source and binary forms, with or without
+ modification, are permitted provided that the following conditions are met:
+ - Redistributions of source code must retain the above copyright notice, this
+ list of conditions and the following disclaimer.
+ - Redistributions in binary form must reproduce the above copyright notice,
+ this list of conditions and the following disclaimer in the documentation
+ and/or other materials provided with the distribution.
+
+ THIS SOFTWARE IS PROVIDED BY THE COPYRIGHT HOLDERS AND CONTRIBUTORS "AS IS"
+ AND ANY EXPRESS OR IMPLIED WARRANTIES, INCLUDING, BUT NOT LIMITED TO, THE
+ IMPLIED WARRANTIES OF MERCHANTABILITY AND FITNESS FOR A PARTICULAR PURPOSE
+ ARE DISCLAIMED. IN NO EVENT SHALL THE COPYRIGHT HOLDER OR CONTRIBUTORS BE
+ LIABLE FOR ANY DIRECT, INDIRECT, INCIDENTAL, SPECIAL, EXEMPLARY, OR
+ CONSEQUENTIAL DAMAGES (INCLUDING, BUT NOT LIMITED TO, PROCUREMENT OF
+ SUBSTITUTE GOODS OR SERVICES; LOSS OF USE, DATA, OR PROFITS; OR BUSINESS
+ INTERRUPTION) HOWEVER CAUSED AND ON ANY THEORY OF LIABILITY, WHETHER IN
+ CONTRACT, STRICT LIABILITY, OR TORT (INCLUDING NEGLIGENCE OR OTHERWISE)
+ ARISING IN ANY WAY OUT OF THE USE OF THIS SOFTWARE, EVEN IF ADVISED OF THE
+ POSSIBILITY OF SUCH DAMAGE.
+ */
+package org.tantalum.net;
+
+import java.util.Hashtable;
+import org.tantalum.Task;
+import org.tantalum.storage.DataTypeHandler;
+import org.tantalum.storage.FlashDatabaseException;
+import org.tantalum.storage.StaticCache;
+import org.tantalum.util.L;
+
+/**
+ * A cache of remote http contents backed by local flash memory storage
+ *
+ * @author tsaa
+ */
+public final class StaticWebCache extends StaticCache {
+
+    /**
+     * An object which creates HttpGetter or a subclass such as HttpPutter each
+     * time a web cache needs to fill after a local cache miss.
+     *
+     * If you override this class, you can create your own replacement which
+     * handles cookies, security, server response validation and other custom
+     * issues for getting data from a specific HTTP server. For example, if you
+     * need to check what you get from the server before deciding it is a valid
+     * response and caching it locally, you should provide a custom
+     * implementation.
+     */
+    public static final HttpTaskFactory DEFAULT_HTTP_GETTER_FACTORY = new HttpTaskFactory();
+    private final HttpTaskFactory httpTaskFactory;
+    /**
+     * Get from the local cache only- do not request from a web server
+     */
+    public static final int GET_LOCAL = 0;
+    /**
+     * Get from the local cache if available, otherwise GET from a web server
+     */
+    public static final int GET_ANYWHERE = 1;
+    /**
+     * GET from the web, overriding and replacing any value currently stored in
+     * the local cache
+     */
+    public static final int GET_WEB = 2;
+
+    /**
+     * Get existing or create a new local cache of a web service.
+     *
+     * This uses the default
+     * <code>StaticWebCache.HttpTaskFactory</code> is to perform HTTP GET or
+     * HTTP PUT with no cookies and minimal validation of the server responses.
+     * You can change this by providing your own custom override of this class.
+     * A common need for this changing this default behavior is if the HTTP
+     * server you are caching does not return an HTTP header error code but
+     * rather gives an unexpected response body that you need to watch for
+     * before deciding to cache the response.
+     *
+     * @param priority
+     * @param cacheType
+     * @param handler
+     * @return
+     */
+    public static synchronized StaticWebCache getWebCache(final char priority, final int cacheType, final DataTypeHandler handler) {
+        try {
+            return (StaticWebCache) getWebCache(priority, cacheType, handler, DEFAULT_HTTP_GETTER_FACTORY);
+        } catch (Exception e) {
+            //#debug
+            L.e("Can not create StaticWebCache", "" + priority, e);
+            return null;
+        }
+    }
+
+    /**
+     * Get existing or create a new local cache of a web service.
+     *
+     * @param priority - must be unique in your application. Lower numbers or
+     * letters are garbage collected first when flash storage runs out.
+     * @param handler - an object for converting from the byte[] format returned
+     * by the web server or stored in local flash memory into Object form. The
+     * most common handlers use cases return something like a String, JSONModel,
+     * XMLModel or Image.
+     * @param httpTaskFactory - A custom override of
+     * <code>StaticWebCache.HttpTaskFactory</code>. A common need for this is
+     * changing this default data validation behavior behavior if the HTTP
+     * server you are caching does not return an HTTP header error code but
+     * rather gives an unexpected response body that you need to watch for
+     * before deciding to cache the response.
+     *
+     * @param priority
+     * @param handler
+     * @param httpTaskFactory
+     * @return
+     * @throws FlashDatabaseException
+     */
+    public static synchronized StaticWebCache getWebCache(final char priority, final int cacheType, final DataTypeHandler handler, final HttpTaskFactory httpTaskFactory) throws FlashDatabaseException {
+        StaticWebCache c = (StaticWebCache) getExistingCache(priority, handler, httpTaskFactory, StaticWebCache.class);
+
+        if (c == null) {
+            c = new StaticWebCache(priority, cacheType, handler, httpTaskFactory);
+            caches.addElement(c);
+        }
+
+        return c;
+    }
+
+    /**
+     * Create a persistent flash memory cache, and provide your own class for
+     * creating the HttpGetter or HttpPoster that will be used to getAsync
+     * cache-miss items from the web.
+     *
+     * @param priority
+     * @param cacheType
+     * @param handler
+     * @param httpTaskFactory
+     * @throws DigestException
+     * @throws UnsupportedEncodingException
+     */
+    /**
+     *
+     * @param priority
+     * @param cacheType
+     * @param handler
+     * @param httpTaskFactory
+     * @throws FlashDatabaseException
+     */
+    private StaticWebCache(final char priority, final int cacheType, final DataTypeHandler handler, final HttpTaskFactory httpTaskFactory) throws FlashDatabaseException {
+        super(priority, cacheType, handler);
+
+        this.httpTaskFactory = httpTaskFactory;
+    }
+
+    /**
+     * HTTP GET from the URL specified by key
+     *
+     * @param key
+     * @param priority
+     * @param getType
+     * @param chainedTask
+     * @return
+     */
+    public Task getAsync(final String key, final int priority, final int getType, final Task chainedTask) {
+        return getAsync(key, null, priority, getType, chainedTask);
+    }
+
+    /**
+     * Retrieve one item from the cache using the method specified in the
+     * getType parameter. The call returns immediately, is executed concurrently
+     * on a worker thread, and code in the Task will be executed automatically
+     * on a Worker and optionally also the UI thread after the getAsync
+     * operation completes.
+     *
+     * Normal use case is to specify the method StaticWebCache.GET_ANYWHERE.
+     * This attempts getAsync in the following order:
+     *
+     * 1. RAM if available: Task return is fast but still asynchronous
+     *
+     * 2. Local flash storage (RMS or database depending on the platform) if
+     * available: may take several milliseconds, or longer if the Worker task
+     * queue is long and you do not specify high priority.
+     *
+     * 3. web: may take several seconds for a HTTP response which is then cached
+     * locally automatically.
+     *
+     * The getAsync() call returns immediately, is executed concurrently on a
+     * worker thread, and code in the Task will be executed automatically on a
+     * Worker and optionally also the UI thread if UITask after the getAsync
+     * operation completes.
+     *
+     * @param key - The web service location to HTTP_GET the cacheable data
+     * @param postMessage - HTTP POST will be used if this value is non-null,
+     * otherwise HTTP GET is used
+     * @param priority - note that HIGH_PRIORITY requests will be automatically
+     * bumped into FASTLINE_PRIORITY unless it is a GET_WEB operation.
+     * @param getType * * * * *      * - <code>StaticWebCache.GET_ANYWHERE</code>, <code>StaticWebCache.GET_WEB</code>
+     * or <code>StaticWebCache.GET_LOCAL</code>
+     * @param chainedTask - your <code>Task</code> which is given the data
+     * returned and executed after the getAsync operation.
+     *
+     * @return a new Task containing the result
+     */
+    public Task getAsync(final String key, final byte[] postMessage, final int priority, final int getType, final Task chainedTask) {
+        if (key == null) {
+            throw new IllegalArgumentException("Can not getAsync() with null key");
+        }
+
+        final Task getTask;
+        final int getterTaskPriority;
+
+        //#debug
+        L.i("StaticWebCache getType=" + getType + " : " + chainedTask, "key=" + key);
+        switch (getType) {
+            case GET_LOCAL:
+                //#debug
+                L.i("GET_LOCAL", key);
+                getTask = new StaticCache.GetLocalTask(key, priority);
+                getterTaskPriority = allowLocalCacheReadToUseTheFastlane(priority);
+                break;
+
+            case GET_ANYWHERE:
+                //#debug
+                L.i("GET_ANYWHERE", key);
+                getTask = new StaticWebCache.GetAnywhereTask(key, priority, postMessage);
+                getterTaskPriority = allowLocalCacheReadToUseTheFastlane(priority);
+                break;
+
+            case GET_WEB:
+                //#debug
+                L.i("GET_WEB", key);
+                getTask = getWebAsync(key, priority, postMessage);
+                getterTaskPriority = preventWebTasksFromUsingTheFastLane(priority);
+                break;
+
+            default:
+                throw new IllegalArgumentException("StaticWebCache get type not supported: " + getType);
+        }
+        getTask.chain(chainedTask);
+        getTask.fork(getterTaskPriority);
+
+        return getTask;
+    }
+
+    private int allowLocalCacheReadToUseTheFastlane(final int priority) {
+        if (priority == Task.HIGH_PRIORITY) {
+            return Task.FASTLANE_PRIORITY;
+        }
+
+        return priority;
+    }
+
+    private int preventWebTasksFromUsingTheFastLane(final int priority) {
+        if (priority == Task.FASTLANE_PRIORITY) {
+            return Task.HIGH_PRIORITY;
+        }
+
+        return priority;
+    }
+
+    /**
+     * Retrieve the object from WEB if it is not already cached locally.
+     *
+     * @param key
+     * @throws FlashDatabaseException
+     */
+    public void prefetch(final String key) throws FlashDatabaseException {
+        if (synchronousRAMCacheGet(key) == null) {
+            (new Task() {
+                public Object exec(final Object in) {
+                    try {
+                        getAsync(key, Task.IDLE_PRIORITY, StaticWebCache.GET_ANYWHERE, null);
+                    } catch (Exception e) {
+                        //#debug
+                        L.e("Can not prefetch", key, e);
+                    }
+
+                    return in;
+                }
+            }).fork(Task.IDLE_PRIORITY);
+        }
+    }
+
+    /**
+     * This Task performs a StaticWebCache.GET_ANYWHERE operation on a Worker
+     * thread in the background.
+     *
+     * For convenience, you normally call StaticWebCache.getAsync(String url,
+     * int priority, int getType, Task task) where getType is
+     * StaticWebCache.GET_ANYWHERE and task is some operation you supply which
+     * you would like to act on the result of the getAsync(). You can, if you
+     * prefer, invoke this class directly to tailor how it operates or set
+     * parameters.
+     *
+     * The pattern for synchronous use when on a background Worker thread is:
+     * <pre><code>
+     * Object out = new GetAnywhereTask(url).get();
+     * </code></pre>
+     *
+     * The pattern for asynchronous use from the UI thread is:
+     * <pre><code>
+     * UITask uiTask = new UITask() {
+     *    protected Object exec(final Object in) {
+     *       Object out = in;
+     *       // Do something on the Worker thread with the fetched data
+     *       return out;
+     *    }
+     *
+     *    protected void onCanceled() {
+     *        // Do something on the UI thread if the Task is cancel()ed or there is an error (usually HTTP error)
+     *    }
+     *
+     *    protected void onPostExecute(Object result) {
+     *       // Do something on the UI Thread with the result from exec() above
+     *    }
+     * };
+     *
+     * Task getTask = new GetAnywhereTask(String url);
+     * getTask.chain(uiTask);
+     * getTask.fork();
+     * </code></pre>
+     */
+    private class GetAnywhereTask extends Task {
+
+        final int priority;
+        final byte[] postMessage;
+
+        /**
+         * Create a chainable task where key will be provided as the output from
+         * the previous step in the chain.
+         *
+         * @param priority
+         * @param postMessage
+         */
+        public GetAnywhereTask(final int priority, final byte[] postMessage) {
+            super();
+
+            this.postMessage = postMessage;
+            this.priority = priority;
+        }
+
+        /**
+         * Create a
+         * <code>StaticWebCache.GET_ANYWHERE</code> actor which will execute on
+         * the
+         * <code>Worker</code> thread. This already knows the URL, so does not
+         * need to be
+         * <code>chain()</code>ed to another
+         * <code>Task</code> to operate properly.
+         *
+         * For most purposes, it is easier to use the convenience method
+         * <code>StaticWebCache.getAsync()</code> to chain your Task after the
+         * getAsync operation before
+         * <code>fork()</code>ing the Task for background execution.
+         *
+         * If you chain to a GetAnywhereTask, be aware that the output is either
+         * the use form (POJO if the value was found in local cache) or a
+         * <code>Task</code> that has been forked for you to get the result from
+         * the web.
+         *
+         * @param key
+         * @param priority
+         * @param postMessage
+         */
+        public GetAnywhereTask(final String key, final int priority, final byte[] postMessage) {
+            super(key);
+
+            this.postMessage = postMessage;
+            this.priority = priority;
+        }
+
+        protected Object exec(final Object in) {
+            Object out = null;
+
+            if (in == null || !(in instanceof String)) {
+                //#debug
+                L.i("ERROR", "StaticWebCache.GetAnywhereTask must receive a String url, but got " + (in == null ? "null" : in.toString()));
+                cancel(false, "StaticWebCache.getAnywhereTask got bad input: " + in);
+            } else {
+                //#debug
+                L.i("Async StaticCache.GET_ANYWHERE get", (String) in);
+                try {
+                    out = synchronousGet((String) in);
+                    if (out == null) {
+                        //#debug
+                        L.i("StaticWebCache: not found locally, get from the web", (String) in);
+                        chain(getWebAsync((String) in, Task.HIGH_PRIORITY, postMessage));
+                    }
+                } catch (FlashDatabaseException e) {
+                    //#debug
+                    L.e("Can not get from StaticWebCache", (String) in, e);
+                }
+            }
+            //#mdebug
+            String inDebug = null;
+            String outDebug = null;
+
+            if (in != null) {
+                inDebug = in.toString();
+            }
+            if (out != null) {
+                outDebug = out.toString();
+            }
+            L.i("End GetAnywhereTask " + inDebug, outDebug);
+            //#enddebug
+
+            return out;
+        }
+    }
+
+    /**
+     * Fetch from the url and validate the response.
+     *
+     * @param url
+     * @param priority
+     * @param postMessage
+     * @return the HttpGetter task
+     */
+    private Task getWebAsync(final String url, final int priority, final byte[] postMessage) {
+        final HttpGetter httpGetter = httpTaskFactory.getHttpTask(url, postMessage);
+
+        //#debug
+        L.i("StaticWebCache.HttpTaskFactory returned", httpGetter.toString());
+
+        final Task validationTask = new Task() {
+            protected Object exec(final Object in) {
+                Object out = null;
+
+                if (!httpTaskFactory.validateHttpResponse(httpGetter.getResponseCode(), httpGetter.getResponseHeaders(), (byte[]) in)) {
+                    //#debug
+                    L.i("staticwebcache task factory rejected server response", httpGetter.toString());
+                    cancel(false, "StaticWebCache.GetWebTask failed HttpTaskFactory validation: " + url);
+                } else {
+                    try {
+                        out = putAsync(url, (byte[]) in); // Convert to use form
+                    } catch (FlashDatabaseException e) {
+                        //#debug
+                        L.e("Can not set result after staticwebcache http get", httpGetter.toString(), e);
+                        cancel(false, "Can not set result after staticwebcache http get: " + httpGetter.toString() + " : " + e);
+                    }
+                }
+
+                return out;
+            }
+        };
+        httpGetter.chain(validationTask);
+
+        return httpGetter.fork(priority);
+    }
+
+    /**
+     * If you override this default implementation, you can add custom header
+     * parameters to the HTTP request and act on custom header fields such as
+     * cookies in the HTTP response.
+     *
+     * If your override returns null, that is an indication that the HTTP GET is
+     * obsolete and no longer desired by the application.
+     */
+    public static class HttpTaskFactory {
+
+        /**
+         * Get an HTTP task, possibly with modified headers. Although this is
+         * usually an HttpGetter, in could be an HttpPoster.
+         *
+         * You can override this method to customize it. If you return null,
+         * then that will trigger the StaticWebCache async get Task and any
+         * chained operations to cancel.
+         *
+         * @param key
+         * @param postMessage
+         * @return
+         */
+        public HttpGetter getHttpTask(final String key, final byte[] postMessage) {
+            if (key == null) {
+                throw new IllegalArgumentException("HttpTaskFactory was asked to make an HttpGetter for a null url");
+            }
+            if (postMessage == null) {
+                //#debug
+                L.i("StaticWebCache.HttpTaskFactory is generating a new HttpGetter", key);
+                return new HttpGetter(key);
+            } else {
+                final HttpPoster poster = new HttpPoster(key);
+                poster.setPostData(postMessage);
+
+                return poster;
+            }
+        }
+
+        /**
+         * Validate the server response.
+         *
+         * This is also where you can check, store and otherwise process cookies
+         * and custom security tags from the server.
+         *
+         * @param responseCode
+         * @param headers
+         * @param bytesReceived
+         * @return false to cancel() the HTTP operation
+         */
+        public boolean validateHttpResponse(final int responseCode, final Hashtable headers, final byte[] bytesReceived) {
+            if (responseCode >= HttpGetter.HTTP_500_INTERNAL_SERVER_ERROR) {
+                //#debug
+                L.i(this.getClass().getName(), "Invalid response code " + responseCode + " received");
+                return false; // TODO: Should we throw an exception?
+            } else if (responseCode >= HttpGetter.HTTP_400_BAD_REQUEST) {
+                return false;
+            } else if (responseCode >= HttpGetter.HTTP_300_MULTIPLE_CHOICES) {
+                // Redirect. Still valid?
+                return true;
+            }
+
+            return true;
+        }
+    }
+
+    /**
+     * Analyze if this cache is the same one that would be returned by a call to
+     * StaticWebCache.getCache() with the same parameters
+     *
+     * @param priority
+     * @param handler
+     * @param taskFactory
+     * @return
+     */
+    protected boolean equals(final char priority, final DataTypeHandler handler, final Object taskFactory) {
+        return this.priority == priority && this.handler.equals(handler) && this.httpTaskFactory.equals(taskFactory);
+    }
 }